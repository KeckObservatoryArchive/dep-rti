--- conflicted
+++ resolved
@@ -4,12 +4,6 @@
 #                    - Release Mode (TBD - in dev)
 
 # Restore: server names, instrument lists, wait_time, CAUTION
-
-# *** CAUTION ***
-#     instrument run lists contain all instruments
-#     add instrument list(s) as desired
-#     (see monctl_dev branch for custom instrument lists)
-# *** CAUTION ***
 
 # *** CAUTION ***
 #     instrument run lists contain all instruments
@@ -67,11 +61,6 @@
 k1_base_list=${k1InstList[@]}
 k1_base_count=${#k1InstList[@]}
 #k1InstList=( " " " ")   # customized instrument list(s)
-<<<<<<< HEAD
-=======
-#k1InstList=( "guiderk1" "hires" "lris_blue" "lris_red" "mosfire" "osiris_img" "osiris_spec" )         # without KPF 
-#k1InstList=( "kpf" )                                                                                  # only KPF
->>>>>>> cd7900b1
 k1_run_list=${k1InstList[@]}
 k1_run_count=${#k1InstList[@]}
 
@@ -79,13 +68,7 @@
 k1InstDrpList=( "kpf" "mosfire" "osiris" )   # required for count
 k1_base_drp_list=${k1InstDrpList[@]}
 k1_base_drp_count=${#k1InstDrpList[@]}
-<<<<<<< HEAD
-#k1InstDrpList=( " " " ")   # customized instrument list(s)
-=======
 #k1InstDrpList=( " " " ")   # customized drp instrument list(s)
-#k1InstDrpList=( "mosfire" "osiris" )         # without KPF DRP
-#k1InstDrpList=( "kpf" )                      # only KPF DRP
->>>>>>> cd7900b1
 k1_run_drp_list=${k1InstDrpList[@]}
 k1_run_drp_count=${#k1InstDrpList[@]}
 
@@ -96,15 +79,6 @@
 k2_base_list=${k2InstList[@]}
 k2_base_count=${#k2InstList[@]}
 #k2InstList=( " " " ")   # customized instrument list(s)
-<<<<<<< HEAD
-=======
-#k2InstList=( "deimos_fcs" "deimos_spec" "guiderk2" "kcwi_blue" "kcwi_fcs" "kcwi_red" "nirc2_unp" "nirc2" "nires_img" "nires_spec" "nirspec_scam" "nirspec_spec" )         # without ESI
-#k2InstList=( "deimos_fcs" "deimos_spec" "esi" "guiderk2" "kcwi_blue" "kcwi_fcs" "kcwi_red" "nirc2_unp" "nirc2" "nires_img" "nires_spec")                                  # without NIRSPEC scam and spec
-#k2InstList=( "deimos_fcs" "deimos_spec" "guiderk2" "kcwi_blue" "kcwi_fcs" "kcwi_red" "nirc2_unp" "nirc2" "nires_img" "nires_spec" )                                       # without ESI and NIRSPEC scam and spec
-#k2InstList=( "esi" )                                                                                                                                                      # only ESI
-#k2InstList=( "nirspec_scam" "nirspec_spec" )                                                                                                                              # only NIRSPEC scam and spec
-#k2InstList=( "esi" "nirspec_scam" nirspec_spec" )                                                                                                                         # only ESI, NIRSPEC scam and spec
->>>>>>> cd7900b1
 k2_run_list=${k2InstList[@]}
 k2_run_count=${#k2InstList[@]}
 
@@ -112,13 +86,7 @@
 k2InstDrpList=( "kcwi" "deimos" "esi" "nirc2" "nires" )    # required for count
 k2_base_drp_list=${k2InstDrpList[@]}
 k2_base_drp_count=${#k2InstDrpList[@]}
-<<<<<<< HEAD
-#k2InstDrpList=( " " " ")   # customized instrument list(s)
-=======
 #k2InstDrpList=( " " " ")   # customized drp instrument list(s)
-#k2InstDrpList=( "kcwi" "deimos" "nirc2" "nires" )          # without ESI DRP
-#k2InstDrpList=( "esi" )                                    # only ESI DRP
->>>>>>> cd7900b1
 k2_run_drp_list=${k2InstDrpList[@]}
 k2_run_drp_count=${#k2InstDrpList[@]}
 
