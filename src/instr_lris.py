--- conflicted
+++ resolved
@@ -306,14 +306,11 @@
         slitmask = str(self.get_keyword('SLITMASK', default=''))
 
         wavearr = {}
+        
         #Imaging mode
         if obsmode == 'IMAGING':
-<<<<<<< HEAD
             flt = ''
-            if instr == 'LRIS':
-=======
             if self._is_red(instr):
->>>>>>> 9673b56a
                 flt = self.get_keyword('REDFILT')
                 wavearr = dict({'clear':[3500,9000],
                                 'B':[3800,5300],
