'''
Data Evaluation and Processing
'''

import os
import sys
import importlib
import urllib.request
import json
import numpy as np
import re
import math
import db_conn
import yaml
from astropy.io import fits
import datetime as dt
import shutil
import glob
import inspect
import fnmatch
import pathlib
import traceback
import subprocess

import metadata
import update_koapi_send
from common import *
from envlog import *
import check_dep_status_errors

import logging
log = logging.getLogger('koa_dep')


class DEP:

    def __init__(self, instr, filepath, reprocess, transfer, dbid=None):

        #class inputs
        self.instr     = instr.upper()
        self.filepath  = filepath
        self.reprocess = reprocess
        self.transfer  = transfer
        self.dbid      = dbid

        #init other vars
        self.koaid = ''
        self.fits_hdu = None
        self.fits_hdr = None
        self.extra_meta = {}
        self.errors = []
        self.warnings = []
        self.invalids = []
        self.stage_file = None
        self.ofname = None
        self.utdatedir = None
        self.utc = None
        self.utdate = None
        self.dirs = None
        self.rootdir = None
        self.config = None
<<<<<<< HEAD
        self.db = None
=======
        self.filesize_mb = 0.0
>>>>>>> df8d2f9c


    def __del__(self):

        #Close the database connection
        if self.db:
            self.db.close()


    #abstract methods that must be implemented by inheriting classes
    def run_dqa(self) : raise NotImplementedError("Abstract method not implemented!")


    def process(self):
        '''Run all prcessing steps required for archiving end to end'''

        try:
            ok = True
            if ok: ok = self.init()
            if ok: ok = self.check_status_db_entry()
            if ok: ok = self.load_fits()
            if ok: ok = self.set_koaid()
            if ok: ok = self.processing_init()
            if ok: ok = self.check_koaid_db_entry()
            if ok: ok = self.validate_fits()
            if ok: ok = self.run_psfr()
            if ok: ok = self.run_dqa()
            if ok: ok = self.write_lev0_fits_file() 
            if ok:      self.make_jpg()
            if ok:      self.set_filesize_mb()
            if ok: ok = self.create_meta()
            if ok:      self.create_ext_meta()
            if ok: ok = self.run_drp()
            if ok:      self.check_koapi_send()
            if ok: ok = self.create_readme()
            if ok: ok = self.update_dep_stats()
            if ok: ok = self.transfer_ipac()
            if ok:      self.add_header_to_db()
            if ok:      self.copy_raw_fits()  
        except Exception as e:
            ok = False
            self.log_error('CODE_ERROR', traceback.format_exc())

        #todo: What about condition of ok=False but log_error was not used?
        #error monitoring script would catch it?
        self.handle_dep_errors()
        return ok


    def init(self):

        #cd to script dir so relative paths work
        scriptpath = os.path.dirname(os.path.realpath(__file__))
        os.chdir(scriptpath)

        #load config file
        with open('config.live.ini') as f: 
            self.config = yaml.safe_load(f)

        #other helpful vars
        self.rootdir = self.config[self.instr]['ROOTDIR']
        if self.rootdir.endswith('/'): self.rootdir = self.rootdir[:-1]
        self.dev = self.config['RUNTIME']['DEV']

        # Establish database connection 
        self.db = db_conn.db_conn('config.live.ini', configKey='DATABASE', persist=True)

        return True


    def check_status_db_entry(self):

        #If we passed in a filepath and are reprocessing, look for existing record by ofname
        if self.filepath and self.reprocess:
            query = (f"select * from dep_status where "
                     f" instrument='{self.instr}' and ofname='{self.filepath}' "
                      " order by id desc")
            log.info(query)
            row = self.db.query('koa', query, getOne=True)
            if row:
                self.dbid = row['id']

        #If we didn't pass in a DB ID, we must have filepath 
        #so insert a new dep_status record and get ID
        if not self.dbid:

            query = ("insert into dep_status set "
                    f"   instrument='{self.instr}' "
                    f" , ofname='{self.filepath}' "
                    f" , status='PROCESSING' "
                    f" , creation_time='{dt.datetime.utcnow().strftime('%Y-%m-%d %H:%M:%S')}' ")
            log.info(query)
            result = self.db.query('koa', query, getInsertId=True)
            if result is False: 
                self.log_error('QUERY_ERROR', query)
                return False
            self.dbid = result

        if self.reprocess: log.info(f"Reprocessing ID# {self.dbid}")
        else:              log.info(f"Processing ID# {self.dbid}")

        #Now query for it by ID (typically we are given a DB ID)
        query = f"select * from dep_status where id={self.dbid}"
        row = self.db.query('koa', query, getOne=True)
        if not row:
            self.log_invalid('DB_ID_NOT_FOUND', query)
            return False

        #If stage file is defined, use that for filepath if it exists
        self.ofname = row.get('ofname')
        self.stage_file = row.get('stage_file')
        self.filepath = row['ofname']
        if self.stage_file and os.path.isfile(self.stage_file):
            self.filepath = self.stage_file
        log.info(f"Input fits filepath: {self.filepath}")

        #if reprocessing, copy record to history and clear status columns
        if self.reprocess:
            self.copy_old_status_entry(self.dbid)
            self.reset_status_record(self.dbid)

        #update dep_status
        if not self.update_dep_status('status', 'PROCESSING'): return False
        if not self.update_dep_status('status_code', ''): return False
        if not self.update_dep_status('dep_start_time', dt.datetime.utcnow().strftime('%Y-%m-%d %H:%M:%S')): return False

        return True


    def check_koaid_db_entry(self):

        #Query for existing KOAID record
        query = (f"select * from dep_status "
                 f" where koaid='{self.koaid}'")
        rows = self.db.query('koa', query)
        if rows is False:
            self.log_error('QUERY_ERROR', query)
            return False

        #If entry exists and we are not reprocessing, return error
        if len(rows) > 0 and not self.reprocess:
            self.log_invalid('DUPLICATE_KOAID')
            return False

        #if reprocessing, delete local files by KOAID
        if self.reprocess:
            self.delete_local_files(self.instr, self.koaid)

        #Now that KOAID check is passed, update dep_status.koaid
        if not self.update_dep_status('koaid', self.koaid): return False

        return True


    def processing_init(self):
        '''
        Perform specific initialization tasks for DEP processing.
        '''

        #define some handy utdate vars here after loading fits (dependent on set_koaid())
        self.utdate = self.get_keyword('DATE-OBS', useMap=False)
        self.utdatedir = self.utdate.replace('/', '-').replace('-', '')
        hstdate = dt.datetime.strptime(self.utdate, '%Y-%m-%d') - dt.timedelta(days=1)
        self.hstdate = hstdate.strftime('%Y-%m-%d')
        self.utc = self.get_keyword('UTC', useMap=False)
        self.utdatetime = f"{self.utdate} {self.utc[0:8]}" 

        #create output dirs (this is dependent on utdatedir above)
        self.init_dirs()

        #Update some details for this record
        if not self.update_dep_status('utdatetime', self.utdatetime): return False

        return True


    def init_dirs(self):
        #TODO: exit if existence of output/stage dirs? Maybe put override in config?

        # get the various root dirs
        self.set_root_dirs()

        # Create the output directories, if they don't already exist.
        for key, dir in self.dirs.items():
            if not os.path.isdir(dir):
                log.info(f'Creating output directory: {dir}')
                try:
                    pathlib.Path(dir).mkdir(parents=True, exist_ok=True)
                except:
                    raise Exception(f'instrument.py: could not create directory: {dir}')


    def set_root_dirs(self):
        """Sets the various rootdir subdirectories of interest"""

        rootdir = self.rootdir
        instr = self.instr
        ymd = self.utdatedir

        self.dirs = {}
        self.dirs['process'] = f"{rootdir}/{instr}"
        self.dirs['output']  = f"{rootdir}/{instr}/{ymd}"
        self.dirs['lev0']    = f"{rootdir}/{instr}/{ymd}/lev0"
        self.dirs['lev1']    = f"{rootdir}/{instr}/{ymd}/lev1"
        self.dirs['stage']   = f"{rootdir}/{instr}/stage"
        self.dirs['udf']     = f"{rootdir}/{instr}/stage/udf"


    def load_fits(self):
        '''
        Loads the fits file
        '''
        #If mount is broken/hung, isfile() hangs indefinitely, so we first do 
        #a check_call to make catch mount issues
        try:
            subprocess.check_call(['test', '-f', self.filepath], timeout=5)
        except Exception as e:
            self.log_error('FITS_FILE_TYPE_ERROR', str(e))
            if os.path.isfile(self.filepath):
                log.error('Got a FITS_FILE_TYPE_ERROR, but os.path.isfile is OK.')
            return False

        #check file not found and file empty
        if not os.path.isfile(self.filepath):
            self.log_error('FITS_NOT_FOUND', self.filepath)
            return False
        if (os.path.getsize(self.filepath) == 0):
            self.log_invalid('EMPTY_FILE')
            return False

        #fits load
        try:
            self.fits_hdu = fits.open(self.filepath, ignore_missing_end=True)
            self.fits_hdr = self.fits_hdu[0].header
        except:
            self.log_invalid('UNREADABLE_FITS')
            return False
        return True


    def copy_old_status_entry(self, id):

        #move to history table 
        query = (f"INSERT INTO dep_status_history "
                f" SELECT ds.* FROM dep_status as ds " 
                f" WHERE id = {id}")
        log.info(query)
        result = self.db.query('koa', query)
        if result is False: 
            self.log_error('QUERY_ERROR', query)
            return False
        return True


    def reset_status_record(self, id):
        '''When reprocessing a record, we need to reset most columns to default.'''
        query = (f"update dep_status set "
                 f" status_code        = NULL, " 
                 f" archive_dir        = NULL, "
                 f" creation_time      = NULL, "
                 f" dep_start_time     = NULL, "
                 f" dep_end_time       = NULL, "
                 f" xfr_start_time     = NULL, "
                 f" xfr_end_time       = NULL, "
                 f" ipac_notify_time   = NULL, "
                 f" ipac_response_time = NULL, "
                 f" stage_time         = NULL, "
                 f" filesize_mb        = NULL, "
                 f" archsize_mb        = NULL, "
                 f" koaimtyp           = NULL, "
                 f" semid              = NULL "
                 f" where id = {id} ")
        log.info(query)
        result = self.db.query('koa', query)
        if result is False: 
            self.log_error('QUERY_ERROR', query)
            return False
        return True


    def copy_raw_fits(self, invalid=False):
        '''
        Copy raw fits file so we have a copy at Keck before summit disks get wiped.
        NOTE: Stage is sort of a misnomer here since we are doing this at the end
        of processing and we don't use it except for reprocessing.  But since
        the copy can take a while, we do it at the end after ipac transfer.
        NOTE: We could move this just after processing_init() if we don't care about delay.
        '''

        #if record already has stage_file defined and it exists, no copy needed
        if self.stage_file and os.path.isfile(self.stage_file):
            log.info('Stage file defined and exists.  No copy needed.')
            return True        

        if invalid and not self.ofname:
            log.info('No raw fits file to copy.')
            return True

        #form filepath and copy
        if invalid: 
            if self.dirs: outfile = f"{self.dirs['udf']}/{self.utdatedir}/{self.ofname}"
            else:         outfile = f"{self.rootdir}/{self.instr}/stage/udf/{self.ofname}"
        else:       
            outfile = f"{self.dirs['stage']}/{self.utdatedir}/{self.ofname}"
        if outfile == self.filepath:
            return True

        #if outfile exists, we append version to filename
        #(This is for rare case where observer deletes file and recreates it)
        if os.path.isfile(outfile):
            log.warning(f'Stage file already exists.  Renaming with version.')
            outdir = os.path.dirname(outfile)
            base = os.path.basename(outfile)
            for i in range(2,20):
                idx = base.rfind('.')
                if idx >= 0: newbase = f"{base[:idx]}_ver{i}{base[idx:]}"
                else:        newbase = f"{base}_ver{i}"
                outfile = f"{outdir}/{newbase}"
                if not os.path.isfile(outfile):
                    break

        #copy file
        log.info(f'Copying raw fits to {outfile}')
        try:
            outdir = os.path.dirname(outfile)
            pathlib.Path(outdir).mkdir(parents=True, exist_ok=True)
            shutil.copy(self.filepath, outfile)  
        except Exception as e:
            self.log_error('FILE_COPY_ERROR', outfile)
            return False
      
        #update dep_status.savepath
        self.update_dep_status('stage_file', outfile)
        return True


    def get_raw_filepath(self):
        filename = os.path.basename(self.filepath)
        outdir = self.dirs['output']
        outdir = outdir.replace(self.rootdir, '')
        outfile = f"{self.config[self.instr]['ROOTDIR']}{outdir}/{filename}"
        return outfile


    def delete_local_files(self, instr, koaid):
        '''Delete local archived output files.  This is important if we are reprocessing data.'''

        if not self.koaid or len(self.koaid) < 20:
            self.log_error('INVALID_KOAID')
            return False

        #delete files matching KOAID*
        try:
            match = f"{self.dirs['lev0']}/{self.koaid}*"
            log.info(f'Deleting local files for: {match}')
            for f in glob.glob(match):                
                log.info(f"removing file: {f}")
                os.remove(f)
        except Exception as e:
            self.log_error('FILE_DELETE_ERROR', match)
            return False
        return True


    def update_dep_status(self, column, value):
        """Sends command to update KOA dep_status."""

        #todo: test failure case if record does not exist.
        if value is None: query = f"update dep_status set {column}=NULL where id='{self.dbid}'"
        else:             query = f"update dep_status set {column}='{value}' where id='{self.dbid}'"
        log.info(query)
        result = self.db.query('koa', query)
        if result is False:
            self.log_error('QUERY_ERROR', query)
            return False
        return True


    def validate_fits(self):
        '''Basic checks for valid FITS before proceeding with archiving'''

        #check no data
        if len(self.fits_hdu) == 0:
            self.log_invalid('NO_FITS_HDUS')
            return False

        #any corrupted HDUs?
        for hdu in self.fits_hdu:
            hdu_type = str(type(hdu))
            if 'CorruptedHDU' in hdu_type:
                log.error('CORRUPTED_HDU')
                return False

        #certain text in filepath is indication that it should not be archived.
        #TODO: review this logic with Jeff
        rejects = ['mira', 'savier-protected', 'SPEC/ORP', '/subtracted', 'idf']
        for reject in rejects:
            if reject in self.filepath:
                self.log_invalid('FILEPATH_REJECT')
                return False

        # Get fits header (check for bad header)
        try:
            if self.instr == 'NIRC2':
              header0 = fits.getheader(self.filepath, ignore_missing_end=True)
              header0['INSTRUME'] = 'NIRC2'
            else:
              header0 = fits.getheader(self.filepath)
        except:
            self.log_invalid('UNREADABLE_FITS')
            return False

        # Construct the original file name
        filename, stat = self.construct_filename(self.instr, self.filepath, header0)
        if stat is not True:
            self.log_invalid(stat)
            return False

        # Make sure constructed filename matches basename.
        basename = os.path.basename(self.filepath)
        basename = basename.replace(".fits.gz", ".fits")
        if filename != basename:
            self.log_invalid('MISMATCHED_FILENAME', f"{filename} != {basename}")
            return False

        return True


    def construct_filename(self, instr, fitsFile, keywords):
        """Constructs the original filename from the fits header keywords"""

#TODO: CLEAN THIS UP AND GET IT WORKING
        #TODO: move this to instrument classes

        if instr in ['MOSFIRE', 'NIRES', 'NIRSPEC', 'OSIRIS']:
            try:
                outfile = keywords['DATAFILE']
                if '.fits' not in outfile:
                    outfile = ''.join((outfile, '.fits'))
                return outfile, True
            except KeyError:
                return '', 'BAD_OUTFILE'
        elif instr in ['KCWI']:
            try:
                outfile = keywords['OFNAME']
                return outfile, True
            except KeyError:
                return '', 'BAD_OUTFILE'
        else:
            try:
                outfile = keywords['OUTFILE']
            except KeyError:
                try:
                    outfile = keywords['ROOTNAME']
                except KeyError:
                    try:
                        outfile = keywords['FILENAME']
                    except KeyError:
                        return '', 'BAD_OUTFILE'

        # Get the frame number of the file
        if outfile[:2] == 'kf':   frameno = keywords['IMGNUM']
        elif instr == 'MOSFIRE':  frameno = keywords['FRAMENUM']
        elif instr == 'NIRES':    garbage, frameno = keywords['DATAFILE'].split('_')
        else:
            try:
                frameno = keywords['FRAMENO']
            except KeyError:
                try:
                    frameno = keywords['FILENUM']
                except KeyError:
                    try:
                        frameno = keywords['FILENUM2']
                    except KeyError:
                        return '', 'BAD_FRAMENO'

        #Pad frameno and construct filename
        frameno = str(frameno).strip().zfill(4)
        filename = f'{outfile.strip()}{frameno}.fits'
        return filename, True


    def create_meta(self):
        log.info('Creating metadata')

        extra_meta = {}
        koaid = self.get_keyword('KOAID')
        extra_meta[koaid] = self.extra_meta
        extra_meta[koaid]['FILESIZE_MB'] = self.filesize_mb

        keydefs = self.config['MISC']['METADATA_TABLES_DIR'] + '/keywords.format.' + self.instr
        metaoutfile =  self.dirs['lev0'] + '/' + self.koaid + '.metadata.table'
        ok = metadata.make_metadata( keydefs, metaoutfile, filepath=self.outfile, 
                                     extraData=extra_meta, keyskips=self.keyskips)   
        return ok


    def create_ext_meta(self):
        '''
        Creates IPAC ASCII formatted data files for any extended header data found.
        '''
        #todo: put in warnings for empty ext headers

        if self.instr in ('KCWI'):
            return True
        log.info(f'Making FITS extension metadata files for: {self.koaid}')

        #read extensions and write to file
        #todo: do we need to fits.open here again?
        filename = os.path.basename(self.outfile)
        hdus = fits.open(self.outfile)
        for i in range(0, len(hdus)):
            #wrap in try since some ext headers have been found to be corrupted
            try:
                hdu = hdus[i]
                if 'TableHDU' not in str(type(hdu)): continue

                #calc col widths
                dataStr = ''
                colWidths = []
                for idx, colName in enumerate(hdu.data.columns.names):
                    try:
                        fmtWidth = int(hdu.data.formats[idx][1:])
                    except:
                        fmtWidth = int(hdu.data.formats[idx][:-1])
                        if fmtWidth < 16: fmtWidth = 16
                    colWidth = max(fmtWidth, len(colName))
                    colWidths.append(colWidth)

                #add hdu name as comment
                dataStr += r'\ Extended Header Name: ' + hdu.name + "\n"

                #add header
                #TODO: NOTE: Found that all ext data is stored as strings regardless of type it seems to hardcoding to 'char' for now.
                for idx, cw in enumerate(colWidths):
                    dataStr += '|' + hdu.data.columns.names[idx].ljust(cw)
                dataStr += "|\n"
                for idx, cw in enumerate(colWidths):
                    dataStr += '|' + 'char'.ljust(cw)
                dataStr += "|\n"
                for idx, cw in enumerate(colWidths):
                    dataStr += '|' + ''.ljust(cw)
                dataStr += "|\n"
                for idx, cw in enumerate(colWidths):
                    dataStr += '|' + ''.ljust(cw)
                dataStr += "|\n"

                #add data rows
                for j in range(0, len(hdu.data)):
                    row = hdu.data[j]
                    for idx, cw in enumerate(colWidths):
                        valStr = row[idx]
                        dataStr += ' ' + str(valStr).ljust(cw)
                    dataStr += "\n"

                #write to outfile
                outDir = os.path.dirname(self.outfile)
                outFile = filename.replace('.fits', '.ext' + str(i) + '.' + hdu.name + '.tbl')
                outFilepath = f"{outDir}/{outFile}"
                log.info('Creating {}'.format(outFilepath))
                with open(outFilepath, 'w') as f:
                    f.write(dataStr)

            except:
                self.log_warn('EXT_HEADER_FILE', f' HDU index {i}')
                return False

            #Create ext.md5sum.table
            outdir = os.path.dirname(self.outfile)
            md5Prepend = self.utdatedir+'.'
            md5Outfile = f'{outdir}/{self.koaid}.ext.md5sum.table'
            log.info('Creating {}'.format(md5Outfile))
            regex = self.koaid + r'.ext\d'
            make_dir_md5_table(outdir, None, md5Outfile, regex=regex)

        return True


    def check_koapi_send(self):
        '''
        For each unique semids processed in DQA, call function that determines
        whether to flag semids for needing an email sent to PI that there data is archived
        '''

        #check if we should update koapi_send
        semid = self.get_semid()
        sem, prog = semid.upper().split('_')
        if not semid or not prog or not sem:
            return True
        if prog == 'NONE' or prog == 'NULL' or prog == 'ENG':
            return True

        #process it
        log.info(f'check_koapi_send: {self.utdate}, {semid}, {self.instr}')
        ok = update_koapi_send.update_koapi_send(self.utdate, semid, self.instr)
        if not ok:
            self.log_warn('CHECK_KOAPI_SEND', f"{self.utdate}, {semid}, {self.instr}")
            return False

        #NOTE: This should not hold up archiving
        return True


    def handle_dep_errors(self):

        #if not errors or warnings, return
        if not self.invalids and not self.errors and not self.warnings:
            log.info("No DEP errors or warnings")
            return

        #If errors, those will trump any warnings
        if   self.invalids: data = self.invalids[-1]
        elif self.errors:   data = self.errors[-1]
        elif self.warnings: data = self.warnings[-1]
        status  = data['status']
        errcode = data['errcode']
        log.warning(f"Found {len(self.errors)} errors and {len(self.warnings)} warnings.")

        #update by dbid
        #NOTE: WARN only status does not change dep_status.status
        if self.dbid:
            query =  f"update dep_status set status_code='{errcode}' "
            if status != 'WARN': query += f", status='{status}' "
            query += f" where id={self.dbid}"
            log.info(query)
            result = self.db.query('koa', query)
            if result is False: 
                #todo: what can we do if THIS fails??  Email admins direct?
                log.error(f'STATUS QUERY FAILED: {query}')
                return False

        #Copy to anc if INVALID
        if status == 'INVALID':
            self.copy_raw_fits(invalid=True)

        #call check_dep_status_errors
        if status == 'ERROR' and not self.dev:
            check_dep_status_errors.main()


    def copy_bad_file(self):
        #todo: log_error with status 'WARN'.  How can we alert admins without marking as error?
        if not self.filepath:
            return False
        try:
            log.info(f"Copying invalid fits {self.filepath} to {outdir}")
            outdir = self.dirs['udf']
            shutil.copy(self.filepath, outdir)  
        except Exception as e:
            self.log_warn("FILE_COPY_ERROR")
            return False
        return True


    def verify_date(self, date=''):
        """
        Verify that date value has format yyyy-mm-dd
            yyyy >= 1990
            mm between 01 and 12
            dd between 01 and 31
        """        
        #TODO: Do we need this function?
        # Verify correct format (yyyy-mm-dd or yyyy/mm/dd)
        assert date != '', 'date value is blank'
        assert re.search(r'\d\d\d\d[-/]\d\d[-/]\d\d', date), 'unknown date format'
        
        # Switch to yyyy-mm-dd format and split into individual elements        
        date = date.replace('/', '-')
        year, month, day = date.split('-')
        
        # Check date components
        assert int(year) >= 1990, 'year value must be 1990 or larger'
        assert int(month) >= 1 and int(month) <= 12, 'month value must be between 1 and 12'
        assert int(day) >= 1 and int(day) <= 31, 'day value must be between 1 and 31'


    def verify_utc(self, utc=''):
        """
        Verify that utc value has the format hh:mm:ss[.ss]
        hh between 0 and 24
        mm between 0 and 60
        ss between 0 and 60
        """        
        # Verify correct format (hh:mm:ss[.ss])
        if not utc: return False
        if not re.search(r'\d\d:\d\d:\d\d', utc): return False
        
        # Check time components       
        hour, minute, second = utc.split(':')        
        if int(hour) < 0 or int(hour) > 24: return False
        if int(minute) < 0 or int(minute) > 60: return False
        if float(second) < 0 or float(second) > 60: return False

        return True


    def is_progid_valid(self, progid):
        '''
        Check if progid is valid.
        NOTE: We allow the old style of progid without semester thru this check.
        '''
        if not progid or progid == 'NONE': return False

        #get valid parts
        if   progid.count('_') > 1 : return False    
        elif progid.count('_') == 1: sem, progid = progid.split('_')
        else                       : sem = False

        #checks
        if len(progid) <= 2:      return False
        if len(progid) >= 6:      return False
        if " " in progid:         return False
        if "PROGID" in progid:    return False
        if sem and len(sem) != 5: return False

        return True


    def get_prog_inst(self, semid, default=None, isToO=False):
        '''Query for the program institution'''
        api = self.config.get('API', {}).get('PROPAPI')
        url = api + 'ktn='+semid+'&cmd=getAllocInst&json=True'
        data = self.get_api_data(url)
        if not data or not data.get('success'):
            self.log_warn('API_ERROR', url)
            return default
        else:
            val = data.get('data', {}).get('AllocInst', default)
            return val


    def get_prog_pi(self, semid, default=None):
        '''Query for program's PI last name'''

        api = self.config.get('API', {}).get('PROPAPI')
        url = api + 'ktn='+semid+'&cmd=getPI&json=True'
        data = self.get_api_data(url)
        if not data or not data.get('success'):
            self.log_warn('API_ERROR', url)
            return default
        else:
            val = data.get('data', {}).get('LastName', default)
            val = val.replace(' ', '')
            return val


    def get_prog_title(self, semid, default=None):
        '''Query the DB and get the program title'''
        api = self.config.get('API', {}).get('PROPAPI')
        url = api + 'ktn='+semid+'&cmd=getTitle&json=True'
        data = self.get_api_data(url)
        if not data or not data.get('success'):
            self.log_warn('API_ERROR', url)
            return default
        else:
            val = data.get('data', {}).get('ProgramTitle', default)
            return val


    def create_readme(self):
        '''Create a text file that indicates some meta about KOAID product delivery'''
        try:
            filepath = f"{self.dirs['lev0']}/{self.koaid}.txt"
            with open(filepath, 'w') as f:
                path = self.dirs['output']
                f.write(path + '\n')
        except Exception as e:
            self.log_error('FILE_IO', filepath)
            return False
        return True


    def update_dep_stats(self):
        '''Record DEP stats before we xfr to ipac.'''
        #todo: add other column data like size, sdata_dir, etc
        if not self.update_dep_status('archive_dir', self.dirs['lev0']): return False

        if not self.update_dep_status('filesize_mb', self.filesize_mb): return False

        archsize_mb = self.get_archsize_mb()
        if not self.update_dep_status('archsize_mb', archsize_mb): return False

        semid = self.get_semid()
        if not self.update_dep_status('semid', semid): return False

        koaimtyp = self.get_keyword('KOAIMTYP')
        if not self.update_dep_status('koaimtyp', koaimtyp): return False

        now = dt.datetime.utcnow().strftime('%Y-%m-%d %H:%M:%S')
        if not self.update_dep_status('dep_end_time', now): return False

        return True


    def set_filesize_mb(self):
        """Returns the archived fits size in MB"""
        bytes = os.path.getsize(self.outfile)
        self.filesize_mb = round(bytes/1e6, 4)


    def get_archsize_mb(self):
        """Returns the archive size in MB"""
        bytes = 0
        search = f"{self.dirs['lev0']}/{self.koaid}*"
        for file in glob.glob(search):
            bytes += os.path.getsize(file)
        return str(bytes/1e6)


    def get_api_data(self, url, getOne=False, isJson=True):
        '''
        Gets data for common calls to url API requests.
        #todo: add some better validation checks 
        '''
        try:
            data = urlopen(url)
            data = data.read().decode('utf8')
            if isJson: data = json.loads(data)
            if getOne and len(data) > 0: 
                data = data[0]
            return data
        except Exception as e:
            return None


    def transfer_ipac(self):
        """
        Transfers the data set for koaid located in the output directory to its
        final archive destination.  After successful transfer of data set, 
        ingestion API (KOAXFR:INGESTAPI) is called to trigger the archiving process.
        """

        if not self.transfer:
            log.warning('NOT TRANSFERRING TO IPAC.  Use --transfer flag.')
            return True

        # shorthand vars
        fromDir = self.dirs['lev0']

        # Verify that this dataset should be transferred
        query = f'select * from dep_status where id={self.dbid} and xfr_start_time is null'
        row = self.db.query('koa', query, getOne=True)
        if not row:
            self.log_error('TRANSFER_BAD_STATUS')
            return False

        # Verify that there is a dataset to transfer
        if not os.path.isdir(fromDir):
            self.log_error('NO_TRANSFER_DIR', fromDir)
            return False

        pattern = f'{self.koaid}*'
        koaidList = [f for f in fnmatch.filter(os.listdir(fromDir), pattern) if os.path.isfile(os.path.join(fromDir, f))]
        if len(koaidList) == 0:
            self.log_error('NO_TRANSFER_FILES', fromDir)
            return False

        # xfr config parameters
        server = self.config['KOAXFR']['SERVER']
        account = self.config['KOAXFR']['ACCOUNT']
        toDir = self.config['KOAXFR']['DIR']
        api = self.config['KOAXFR']['INGESTAPI']

        # Configure the transfer command
        toLocation = f'{account}@{server}:{toDir}/{self.instr}/{self.utdatedir}'
        log.info(f'transferring directory {fromDir} to {toLocation}')
        log.info(f'rsync -avz --include="{pattern}" {fromDir} {toLocation}')

        # Transfer the data
        import subprocess as sp
        cmd = f'rsync -avz --include="*/" --include="{pattern}" --exclude="*" {fromDir} {toLocation}'
        xfrCmd = sp.Popen([cmd], stdout=sp.PIPE, stderr=sp.PIPE, shell=True)
        utstring = dt.datetime.utcnow().strftime('%Y-%m-%d %H:%M:%S')
        if not self.update_dep_status('xfr_start_time', utstring): return False
        if not self.update_dep_status('status', 'TRANSFERRING'): return False

        output, error = xfrCmd.communicate()

        # Transfer success
        if not error:
            utstring = dt.datetime.utcnow().strftime('%Y-%m-%d %H:%M:%S')
            if not self.update_dep_status('xfr_end_time', utstring): return False
            if not self.update_dep_status('status', 'TRANSFERRED'): return False

            # Send API request to archive the data set
            apiUrl = f'{api}instrument={self.instr}&utdate={self.utdate}&koaid={self.koaid}&ingesttype=lev0'
            if self.reprocess:
                apiUrl = f'{apiUrl}&reingest=true'
            log.info(f'sending ingest API call {apiUrl}')
            utstring = dt.datetime.utcnow().strftime('%Y-%m-%d %H:%M:%S')
            if not self.update_dep_status('ipac_notify_time', utstring): return False
# Need to uncomment the following when API is ready
#            apiData = self.get_api_data(apiUrl)
#            if not apiData or not data.get('apiStatus'):
#                self.log_error('IPAC_API_ERROR', apiUrl)
#                self.update_dep_status('status', 'ERROR')
#                self.update_dep_status('status_code', 'IPAC_NOTIFY_ERROR')
#                return False
            return True
        # Transfer error
        else:
            # Update dep_status
            self.update_dep_status('xfr_start_time', None)
            self.log_error('TRANSFER_ERROR')
            return False


    def add_header_to_db(self):
        '''
        Converts the primary header into a dictionary and inserts that 
        data into the json column of the headers database table.
        '''

        d = {}
        for key in self.fits_hdr.keys():
            if key == 'COMMENT' or key == '' or key in d.keys():
                continue
            d[key] = {}
            d[key]['value'] = self.get_keyword(key)
            d[key]['comment'] = self.fits_hdr.comments[key]

        query = 'insert into headers set koaid=%s, header=%s'
        vals = (self.koaid, json.dumps(d),)
        if self.reprocess:
            query = 'update headers set header=%s where koaid=%s'
            vals = (json.dumps(d), self.koaid,)
        result = self.db.query('koa', query, values=vals)
        if result is False: 
            self.log_warn('HEADER_TABLE_INSERT_FAIL', query)
            return False

        return True


    def log_warn(self, errcode, text=''):
        status = 'WARN'
        caller = inspect.stack()[1][3]
        data = {'func': caller, 'status': status, 'errcode':errcode, 'text':text}
        log.warning(f"func: {caller}, db id: {self.dbid}, koaid: {self.koaid}, status: {status}, errcode:{errcode}, text:{text}")
        self.warnings.append(data)

    def log_error(self, errcode, text=''):
        status = 'ERROR'
        caller = inspect.stack()[1][3]
        data = {'func': caller, 'status': status, 'errcode':errcode, 'text':text}
        log.error(f"func: {caller}, db id: {self.dbid}, koaid: {self.koaid}, status: {status}, errcode:{errcode}, text:{text}")
        self.errors.append(data)

    def log_invalid(self, errcode, text=''):
        status = 'INVALID'
        caller = inspect.stack()[1][3]
        data = {'func': caller, 'status': status, 'errcode':errcode, 'text':text}
        log.error(f"func: {caller}, db id: {self.dbid}, koaid: {self.koaid}, status: {status}, errcode:{errcode}, text:{text}")
        self.invalids.append(data)
<|MERGE_RESOLUTION|>--- conflicted
+++ resolved
@@ -59,11 +59,8 @@
         self.dirs = None
         self.rootdir = None
         self.config = None
-<<<<<<< HEAD
         self.db = None
-=======
         self.filesize_mb = 0.0
->>>>>>> df8d2f9c
 
 
     def __del__(self):
