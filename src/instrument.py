--- conflicted
+++ resolved
@@ -612,10 +612,6 @@
         utc = self.get_keyword('UTC')
         is_daytime = self.is_daytime(utc)
 
-<<<<<<< HEAD
-        print ('is_zero_propint: ', koaimtyp, is_daytime, has_target)
-=======
->>>>>>> 9baa7102
         return (is_cal and is_daytime and not has_target)
 
 
